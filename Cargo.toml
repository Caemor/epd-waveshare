--- conflicted
+++ resolved
@@ -16,14 +16,8 @@
 # travis-ci = { repository = "caemor/epd-waveshare" }
 
 [dependencies]
-<<<<<<< HEAD
 embedded-graphics = { version = "0.6.2", optional = true}
 embedded-hal = {version = "0.2.4", features = ["unproven"]}
-=======
-embedded-graphics = { version = "0.6.1", optional = true}
-embedded-hal = {version = "0.2.3", features = ["unproven"]}
-bit_field = "0.10.1"
->>>>>>> 87e63741
 
 [dev-dependencies]
 linux-embedded-hal = "0.3"
